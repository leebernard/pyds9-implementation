--- conflicted
+++ resolved
@@ -5,7 +5,7 @@
 
 Classes
 -------
-The 'Region' class is for holding segments of image data in a convenient
+The Region class is for holding segments of image data in a convenient
 wrapper.
 
 Functions
@@ -148,6 +148,8 @@
             Flag for masking sources or not
         kwargs: dict
             Keyword arguments to be passed to image stats
+        Returns
+        -------
 
         See Also
         --------
@@ -177,8 +179,8 @@
         the sky_sub attribute.
 
         This is a wrapper for sky_subtract. If bias subtracted data is available,
-        it uses that. Otherwise, it uses data in the data attribute. If neither
-        are available, raises an exception.
+        it uses that. Otherwise, it uses data in the data attribute. If neither are
+         available, raises an exception.
 
         Parameters
         ----------
@@ -339,6 +341,9 @@
     file_path
     overwrite
     comment_string
+
+    Returns
+    -------
 
     """
 
@@ -441,14 +446,10 @@
     ------
     RunTimeError
         If a region has not been selected in DS9, or the region selected is not
-<<<<<<< HEAD
-        a box.
-=======
          a box. This error is raised from a ValueError, so it could possibly
          hide other errors. Since this error is expected to be common, traceback
          on this error is partially suppressed by default. Set verbose to True
          if you want to see the full traceback.
->>>>>>> 79f1e304
 
     Examples
     --------
@@ -480,18 +481,19 @@
            [5587, 5560, 5579, ..., 5526, 5560, 5519]], dtype=int32)
     >>> testregion.bias_sub
     array([[2146.10897334, 2129.10897334, 2145.10897334, ..., 2160.10897334,
-           2169.10897334, 2205.10897334],
+            2169.10897334, 2205.10897334],
            [2130.10897334, 2137.10897334, 2169.10897334, ..., 2157.10897334,
-           2184.10897334, 2164.10897334],
+            2184.10897334, 2164.10897334],
            [2203.10897334, 2182.10897334, 2228.10897334, ..., 2156.10897334,
-           2200.10897334, 2194.10897334],
+            2200.10897334, 2194.10897334],
            ...,
            [2230.10897334, 2194.10897334, 2257.10897334, ..., 2190.10897334,
-           2221.10897334, 2187.10897334],
+            2221.10897334, 2187.10897334],
            [2176.10897334, 2172.10897334, 2195.10897334, ..., 2187.10897334,
-           2198.10897334, 2232.10897334],
+            2198.10897334, 2232.10897334],
            [2229.10897334, 2202.10897334, 2221.10897334, ..., 2168.10897334,
-           2202.10897334, 2161.10897334]])
+            2202.10897334, 2161.10897334]])
+
 
     """
 
@@ -661,7 +663,6 @@
     bool_mask: ndarray, bool
         A boolean mask that corresponds to the data input. Pixels that are part
         of a source are set to True.
-
     """
     from photutils import make_source_mask
 
@@ -688,8 +689,8 @@
     mask_sources: bool, optional
         If True, a source mask will be automatically generated using photutils.
         This source mask will be combined with any mask passed through the mask
-        parameter. To set options for mask generation, generate a mask
-        separately, then pass it through the mask parameter.
+         parameter. To set options for mask generation, generate a mask
+         separately, then pass it through the mask parameter.
     sigma_clip: bool, optional
         If True, sigma clipped statistics will be returned using the function
         sigma_clipped_stats from astropy.stats
@@ -703,7 +704,6 @@
     -------
     mean, median, stddev: float
         the mean, median, and standard deviation of the background
-
     """
     # if no mask is specified, mask any sources
     if mask_sources:
@@ -814,21 +814,16 @@
         requires an image data array
     mask: ndarray (bool), optional
         Boolean array the same size as im_data. Entries in im_data
-        corresponding to True values in mask will be ignored in
-        calculations.
+         corresponding to True values in mask will be ignored in
+         calculations.
     mask_sources: bool, optional
         If True, a source mask is automatically generated using photutils. This
-<<<<<<< HEAD
-        option allows this feature to be disabled, in case photutils is not
-        available, or not working correctly.
-=======
          option allows this feature to be disabled, in case photutils is not
          available, or not working correctly.
     verbose: bool, optional
         A flag for diagnosing issues. If True, the max pixel, min pixel, mean,
         median, and standard deviation of the background will be printed. After
         the subtraction, those values will be recalculated and printed again.
->>>>>>> 79f1e304
     kwargs: dict, optional
         Keyword arguments to be passed to image_stats
 
@@ -966,6 +961,25 @@
     directory as the source files. This function presumes that each fits file
     contains a Header Data Unit with extensions: the averages are computed on a
     per extension basis, and returned as a list of data arrays.
+
+    Pixels are clipped by comparing the pixel to the standard
+    deviation of the image the pixel is in. How many data points are used to
+    calculate the average is kept track of on a pixel basis, and is returned
+    as a list of integer arrays that matches the list of image data arrays. If
+    a particular pixel is clipped out in all images, the average of that pixel
+    will be returned as zero. It's corresponding location in the data points
+    tracker will also be zero.
+
+    Error is calculated by taking the average variance of the clipped image
+    data, and dividing the result by the pixel tracker. This produces an array
+    of the same shape as the original image, with entries containing variances
+    on a pixel by pixel basis that have been reduced by the number of pixels
+    used to calculate the average for that pixel. The elementwise square root
+    of this array is returned as the error.
+
+    Sigma clipping significantly increases the runtime. If you wish to
+    eliminate defects such as cosmic rays, but do not want to wait for the
+    sigma clipping to finish, consider using frame_median.
 
      Parameters
     ----------
@@ -1002,29 +1016,6 @@
     pixel_tracker: list
         A list of ndarrays containing how many data point were used to produce
         an average, on a pixel by pixel basis.
-
-    Notes
-    -----
-
-    Pixels are clipped by comparing the pixel to the standarddeviation of the
-    image the pixel is in. How many data points are used to calculate the
-    average is kept track of on a pixel basis, and is returned as a list of
-    integer arrays that matches the list of image data arrays. If a particular
-    pixel is clipped out in all images, the average of that pixel will be
-    returned as zero. It's corresponding location in the data points tracker
-    will also be zero.
-
-    Error is calculated by taking the average variance of the clipped image
-    data, and dividing the result by the pixel tracker. This produces an array
-    of the same shape as the original image, with entries containing variances
-    on a pixel by pixel basis that have been reduced by the number of pixels
-    used to calculate the average for that pixel. The elementwise square root
-    of this array is returned as the error.
-
-    Sigma clipping significantly increases the runtime. If you wish to
-    eliminate defects such as cosmic rays, but do not want to wait for the
-    sigma clipping to finish, consider using frame_median.
-
     """
     # unpack the data, ignoring None values
     with ExitStack() as fits_stack:
@@ -1060,7 +1051,14 @@
     specified, defaults to the current working directory. The result can be
     written to file by specifying a filename, and is saved to the same
     directory as the source files. This function presumes that each fits file
-    contains a Header Data Unit with extensions.
+    contains a Header Data Unit with extensions. Data is taken from the
+    extensions, stacked, and the averages computed. This produces a list of
+    data arrays corresponding to the HDU data arrays.
+
+    The error is calculated by taking the standard deviation of the data used
+    to calculate the mean, on a pixel by pixel basis, and then dividing by the
+    square root of the number of frames. This produces a list of arrays the
+    same shape as the frame data.
 
     Parameters
     ----------
@@ -1086,18 +1084,6 @@
     pixel_error: list
         A list of ndarrays correspoding to frame_mean, that contains the
         per-pixel error on the average.
-
-    Notes
-    -----
-    Data is taken from the extensions, stacked, and the averages computed.
-    This produces a list of data arrays, with each entry in the list
-    corresponding to an HDU data array.
-
-    The error is calculated by taking the standard deviation of the data used
-    to calculate the mean, on a pixel by pixel basis, and then dividing by the
-    square root of the number of frames. This produces a list of arrays the
-    same shape as the list of average frames.
-
     """
     # unpack the data, ignoring None values
     with ExitStack() as fits_stack:
@@ -1179,7 +1165,7 @@
 def frame_subtract(minuend, subtrahend, file_path='.', overwrite=False, display_in_ds9=False, write_to=None):
     """
     This function subtracts one HDUList from another, and returns the resultant
-    data.
+     data.
 
     This function expects a primary Header Data Unit and HDU extensions in a
     list. It can handle a single Primary HDU, but in that case expects a list
@@ -1291,12 +1277,11 @@
         subtrahend_hdul = subtrahend
 
     # special, but common use case:
-    # one frame is open in DS9, and the other is on file.
-    # This requires matching the correct extension from file to the extension open in DS9.
+    # one frame is open in DS9, and the other is on file
+    # This requires matching the correct extension from file to the extension open in DS9
     # (this is mostly due to DS9 only passing primary HDUs)
 
-    # Two sub-cases: subtracting file data from DS9 data, and subtracting DS9 data from file data.
-    # Handling the sub-cases separately, because they require modifying different variables.
+    # handling the cases separately, because they require modifying different variables
     # first case: minuend is DS9.
     if type(minuend) is pyds9.DS9 and type(minuend) is not type(subtrahend):
         # retrieve extension name from DS9
@@ -1367,7 +1352,7 @@
         list the current directory.
     extension: string, optional
         The extension of the filenames to be retrieved. This works by comparing
-        the end of the entry names to the string specified, so it need not be
+         the end of the entry names to the string specified, so it need not be
         an extension, merely the end of entry-name you wish to retrieve.
     pattern: string, optional
         A pattern by which to filter what filenames and entries are returned. This
@@ -1410,6 +1395,7 @@
     >>> fits_list
     ['c4d_170331_190830_zri.fits.fz', 'c4d_170331_190853_zri.fits.fz']
 
+
     """
     # retrieve all filenames from the directory
     filename_list = os.listdir(path)
